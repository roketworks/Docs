---
title: 'Predict prices using regression with Model Builder'
description: This tutorial illustrates how to build a regression model using ML.NET Model Builder to predict prices, specifically, New York City taxi fares.
author: luisquintanilla
ms.author: luquinta
ms.date: 06/28/2019
ms.topic: tutorial
ms.custom: mvc
#Customer intent: As a non-developer, I want to use Model Builder to automatically generate a model to predict prices using Model Builder.
---

# Predict prices using regression with Model Builder

Learn how to use ML.NET Model Builder to build a [regression model](../resources/glossary.md#regression) to predict prices.  The .NET console app that you develop in this tutorial predicts taxi fares based on historical New York taxi fare data.

The Model Builder price prediction template can be used for any scenario requiring a numerical prediction value. Example scenarios include: house price prediction, demand prediction, and sales forecasting.

In this tutorial, you learn how to:
> [!div class="checklist"]
> * Prepare and understand the data
> * Choose a scenario
> * Load the data
> * Train the model
> * Evaluate the model
> * Use the model for predictions

> [!NOTE]
> Model Builder is currently in Preview.

## Pre-requisites

For a list of pre-requisites and installation instructions, visit the [Model Builder installation guide](../how-to-guides/install-model-builder.md).

## Create a console application

1. Create a **.NET Core Console Application** called "TaxiFarePrediction".

## Prepare and understand the data

1. Create a directory named *Data* in your project to store the data set files.

1. Download the [taxi-fare-train.csv](https://github.com/dotnet/machinelearning/blob/master/test/data/taxi-fare-train.csv) data set and save it to the *Data* folder you created at the previous step. This data set is used to train and evaluate the machine learning model. This data set is originally from the [NYC TLC Taxi Trip data set](http://www.nyc.gov/html/tlc/html/about/trip_record_data.shtml).

1. In **Solution Explorer**, right-click the *taxi-fare-train.csv* file and select **Properties**. Under **Advanced**, change the value of **Copy to Output Directory** to **Copy if newer**.

Each row in the `taxi-fare-train.csv` data set contains details of trips made by a taxi.

1. Open the **taxi-fare-train.csv** data set

    The provided data set contains the following columns:

    * **vendor_id:** The ID of the taxi vendor is a feature.
    * **rate_code:** The rate type of the taxi trip is a feature.
    * **passenger_count:** The number of passengers on the trip is a feature.
    * **trip_time_in_secs:** The amount of time the trip took. 
    * **trip_distance:** The distance of the trip is a feature.
    * **payment_type:** The payment method (cash or credit card) is a feature.
    * **fare_amount:** The total taxi fare paid is the label.

The `label` is the column you want to predict. When performing a regression task, the goal is to predict a numerical value. In this price prediction scenario, the cost of a taxi ride is being predicted. Therefore, the **fare_amount** is the label. The identified `features` are the inputs you give the model to predict the `label`. In this case, the rest of the columns are used as features or inputs to predict the fare amount.

## Choose a scenario

To train your model, you need to select from the list of available machine learning scenarios provided by Model Builder. In this case, the scenario is `Price Prediction`. For a more extensive list of scenarios visit the [Model Builder overview article](../automate-training-with-model-builder.md#scenarios).

1. In **Solution Explorer**, right-click the *TaxiFarePrediction* project, and select **Add** > **Machine Learning**.
1. In the scenario step of the Model Builder tool, select *Price Prediction* scenario.

## Load the data

Model Builder accepts data from two sources, a SQL Server database or a local file in csv or tsv format. For more information on data format requirements, visit the [Model Builder overview guide](../automate-training-with-model-builder.md#data-formats).

1. In the data step of the Model Builder tool, select *File* from the data source dropdown.
1. Select the button next to the *Select a file* text box and use File Explorer to browse and select the *taxi-fare-test.csv* in the *Data* directory
1. Choose *fare_amount* in the *Label or Column to Predict* dropdown and navigate to the train step of the Model Builder tool.

## Train the model

The machine learning task used to train the price prediction model in this tutorial is regression. During the model training process, Model Builder trains separate models using different regression algorithms and settings to find the best performing model for your dataset.

The time required for the model to train is proportionate to the amount of data. Use this chart as guidance to select an adequate value for the `Time to train (seconds)` field:

*Dataset Size  | Dataset Type       | Avg. Time to train*
------------- | ------------------ | --------------
0 - 10 Mb     | Numeric and Text   | 10 sec
10 - 100 Mb   | Numeric and Text   | 10 min
100 - 500 Mb  | Numeric and Text   | 30 min
500 - 1 Gb    | Numeric and Text   | 60 min
1 Gb+         | Numeric and Text   | 3 hour+

1. Because the training data file is more than 10MB, use 600 seconds (10 minutes) as the value for *Time to train (seconds)*.
2. Select *Start Training*.

Throughout the training process, progress data is displayed in the `Progress` section of the train step.

- Status displays the completion status of the training process.
- Best accuracy displays the accuracy of the best performing model found by Model Builder so far. Higher accuracy means the model predicted more correctly on test data.
- Best algorithm displays the name of the best performing algorithm performed found by Model Builder so far.
- Last algorithm displays the name of the algorithm most recently used by Model Builder to train the model.

Once training is complete, navigate to the evaluate step.

## Evaluate the model

The result of the training step will be one model which had the best performance. In the evaluate step of the Model Builder tool, the output section, will contain the algorithm used by the best performing model in the *Best Model* entry along with metrics in *Best Model Quality (RSquared)*. Additionally, a summary table containing top five models and their metrics. Visit the following link to learn more about [evaluating model metrics](https://docs.microsoft.com/dotnet/machine-learning/resources/metrics#metrics-for-regression).

If you're not satisfied with your accuracy metrics, some easy ways to try and improve model accuracy are to increase the amount of time to train the model or use more data. Otherwise, navigate to the code step. 

## Use the model for predictions

Two projects will be created as a result of the training process.

- TaxiFarePredictionML.ConsoleApp: A .NET Core Console application that contains the model training and consumption code.
- TaxiFarePredictionML.Model: A .NET Standard class library containing the data models that define the schema of input and output model data as well as the persisted version of the best performing model during training.

<<<<<<< HEAD
1. In the code step of the Model Builder tool, select **Add Projects** to add the auto-generated projects to the solution.
1. Right-click *TaxiFarePrediction* project. Then, **Add > Reference**. Choose the **Projects > Solution** node and from the list, check the *TaxiFarePredictionML.Model* project and select OK.
1. Open the *Program.cs* file in the *TaxiFarePrediction* project.
1. Add the following using statements to reference the *Microsoft.ML* NuGet package and *TaxiFarePredictionML.Model* project:
=======
1. In the code section of the Model Builder tool, select **Added Projects** to add the projects to the solution.
2. In solution explorer, right-click the *TaxiFarePrediction* project. Then, select **Add > Existing Item**. For file type drop down, select `All Files`, navigate to the *TaxiFarePredictionML.Model* project directory and select the `MLModel.zip` file. Then right-click the recently added `MLModel.zip` file and select *Properties*. For the Copy to Output Directory option, select *Copy if Newer* from the dropdown.
3. Right-click *TaxiFarePrediction* project. Then, **Add > Reference**. Choose the **Projects > Solution** node and from the list, check the *TaxiFarePredictionML.Model* project and select OK.

4. Open the *Program.cs* file in the *TaxiFarePrediction* project.
5. Add the following using statements:
>>>>>>> 80f06357

    ```csharp
    using System;
    using Microsoft.ML;
    using TaxiFarePredictionML.Model.DataModels;
    ```

1. Add the `ConsumeModel` method to the `Program` class. 

    ```csharp
    static ModelOutput ConsumeModel(ModelInput input)
    {
        // 1. Load the model
        MLContext mlContext = new MLContext();
        ITransformer mlModel = mlContext.Model.Load("MLModel.zip", out var modelInputSchema);

        // 2. Create PredictionEngine
        var predictionEngine = mlContext.Model.CreatePredictionEngine<ModelInput, ModelOutput>(mlModel);

        // 3. Use PredictionEngine to use model on input data
        ModelOutput result = predictionEngine.Predict(input);

        // 4. Return prediction result
        return result;
    }
    ```

    The `ConsumeModel` will load the trained model, create a [`PredictionEngine`](xref:Microsoft.ML.PredictionEngine%602) for the model and use it to make predictions on new data.

7. To make a prediction on new data using the model, create a new instance of the `ModelInput` class and use the `ConsumeModel` method. Notice that the fare amount is not part of the input. This is because the model will generate the prediction for it. Add the following code to the `Main` method and run the application

    ```csharp
    // Create sample data
    ModelInput input = new ModelInput()
    {
        Vendor_id = "CMT",
        Rate_code = 1,
        Passenger_count = 1,
        Trip_time_in_secs = 1271,
        Trip_distance = 3.8f,
        Payment_type = "CRD"
    };

    // Make prediction
    ModelOutput prediction = ConsumeModel(input);

    // Print Prediction
    Console.WriteLine($"Predicted Fare: {prediction.Score}");
    Console.ReadKey();
    ```

    The output generated by the program should look similar to the snippet below:

    ```bash
    Predicted Fare: 16.82245
    ```

If you need to reference the generated projects at a later time inside of another solution, you can find them inside the `C:\Users\%USERNAME%\AppData\Local\Temp\MLVSTools` directory.

## Next Steps

In this tutorial, you learned how to:
> [!div class="checklist"]
> * Prepare and understand the data
> * Choose a scenario
> * Load the data
> * Train the model
> * Evaluate the model
> * Use the model for predictions<|MERGE_RESOLUTION|>--- conflicted
+++ resolved
@@ -3,7 +3,7 @@
 description: This tutorial illustrates how to build a regression model using ML.NET Model Builder to predict prices, specifically, New York City taxi fares.
 author: luisquintanilla
 ms.author: luquinta
-ms.date: 06/28/2019
+ms.date: 07/08/2019
 ms.topic: tutorial
 ms.custom: mvc
 #Customer intent: As a non-developer, I want to use Model Builder to automatically generate a model to predict prices using Model Builder.
@@ -113,19 +113,12 @@
 - TaxiFarePredictionML.ConsoleApp: A .NET Core Console application that contains the model training and consumption code.
 - TaxiFarePredictionML.Model: A .NET Standard class library containing the data models that define the schema of input and output model data as well as the persisted version of the best performing model during training.
 
-<<<<<<< HEAD
+
 1. In the code step of the Model Builder tool, select **Add Projects** to add the auto-generated projects to the solution.
 1. Right-click *TaxiFarePrediction* project. Then, **Add > Reference**. Choose the **Projects > Solution** node and from the list, check the *TaxiFarePredictionML.Model* project and select OK.
 1. Open the *Program.cs* file in the *TaxiFarePrediction* project.
 1. Add the following using statements to reference the *Microsoft.ML* NuGet package and *TaxiFarePredictionML.Model* project:
-=======
-1. In the code section of the Model Builder tool, select **Added Projects** to add the projects to the solution.
-2. In solution explorer, right-click the *TaxiFarePrediction* project. Then, select **Add > Existing Item**. For file type drop down, select `All Files`, navigate to the *TaxiFarePredictionML.Model* project directory and select the `MLModel.zip` file. Then right-click the recently added `MLModel.zip` file and select *Properties*. For the Copy to Output Directory option, select *Copy if Newer* from the dropdown.
-3. Right-click *TaxiFarePrediction* project. Then, **Add > Reference**. Choose the **Projects > Solution** node and from the list, check the *TaxiFarePredictionML.Model* project and select OK.
 
-4. Open the *Program.cs* file in the *TaxiFarePrediction* project.
-5. Add the following using statements:
->>>>>>> 80f06357
 
     ```csharp
     using System;

--- conflicted
+++ resolved
@@ -15,13 +15,10 @@
       href: microservices/
     - name: "Serverless apps: Architecture, patterns, and Azure implementation"
       href: serverless/
-<<<<<<< HEAD
     - name: "Architecting cloud-native .NET apps for Azure"
       href: cloud-native/
-=======
     - name: "Modernizing desktop apps on Windows 10 with .NET Core 3.1"
       href: modernize-desktop/
->>>>>>> de31ca0f
 - name: Preview e-books
   expanded: true
   items:
